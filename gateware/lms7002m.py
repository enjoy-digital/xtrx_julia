#
# This file is part of XTRX-Julia.
#
# Copyright (c) 2021-2022 Florent Kermarrec <florent@enjoy-digital.fr>
# SPDX-License-Identifier: BSD-2-Clause

from migen import *
from migen.genlib.cdc import MultiReg
from migen.genlib.misc import WaitTimer

from litex.soc.interconnect.csr import *
from litex.soc.interconnect import stream
from litex.soc.cores.prbs import PRBS7Generator, PRBS7Checker

from litex.soc.cores.spi import SPIMaster

# Architecture -------------------------------------------------------------------------------------
#
# The LMS7002M PHY has the following simplified architecture:
#
#                                                              ┌───────────────────┐
#                                                              │                   │
#                                                              │     SPI Core      ├──► SPI
#                                                              │                   │
#                                                              └───────────────────┘
#                ┌─────────────────────────────────────────────────────────────────┐
#                │                                                                 │
#                │            ┌────────────┐  ┌───┐                                │
#                │            │            │  │   │                                │
#                │            │ RX Pattern ◄──┤   │                                │
#                │            │            │  │ D │    ┌───────────┐  ┌────────┐   │
#                │            └────────────┘  │ E │    │  RX Data  │  │        │   │
#                │                            │ M ◄────┤    2:1    ◄──┤RX Delay◄───┼─── RX Data
#                │      ┌──────┐    ┌──────┐  │ U │    │    DDR    │  │        │   │
#                │Source│      │    │      │  │ X │    └───────────┘  └────────┘   │
# To PCIe  ◄─────┼──────┤64<-32◄────┤ CDC  ◄──┤   ◄─┐           X12                │
#                │      │      │    │      │  │   │ │                              │   From LMS7002M
#                │      └──────┘    └──────┘  └───┘ │                              │
#                │                                  │               ┌───────────┐  │
#                │                                  │    RFIC Clk   │  RX Clk   │  │
#                │                                  │       ┌───────┤    BUF    ◄──┼─── RX Clk
#                │                                 T│       │       │           │  │
#                │                                 X│       │       └───────────┘  │
#                │                                 -│       │                      │
#                └─────────────────────────────────R├───────┼──────────────────────┘
#                                                  X│       │
#                                                  -│       │
#                ┌─────────────────────────────────L├───────┼──────────────────────┐
#                │                                 o│       │                      │
#                │                                 o│  ┌────▼────┐  ┌───────────┐  │
#                │                                 p│  │         │  │  TX Clk   │  │
#                │                                 b│  │ TX Delay├──►    2:1    ├──┼──► TX Clk
#                │                                 a│  │         │  │    DDR    │  │
#                │                                 c│  └─────────┘  └───────────┘  │
#                │                                 k│                              │
#                │           ┌────────────┐  ┌───┐  │                              │
#                │           │            │  │   │  │                              │   To LMS7002M
#                │           │ TX Pattern ├──►   │  │                              │
#                │           │            │  │   │  │  ┌───────────┐               │
#                │           └────────────┘  │ M │  │  │  TX Data  │               │
#                │                           │ U ├──┴──►    2:1    ├───────────────┼──► TX Data
#                │     ┌──────┐    ┌──────┐  │ X │     │    DDR    │               │
#                │ Sink│      │    │      │  │   │     └───────────┘               │
#  From PCIe ────┼─────►64->32├────► CDC  ├──►   │               X12               │
#                │     │      │    │      │  │   │                                 │
#                │     └──────┘    └──────┘  └───┘                                 │
#                │                                                                 │
#                └─────────────────────────────────────────────────────────────────┘
#
# - LiteX's SPI Core is used for the LMS7002M control SPI interface.
# - The rfic_clk is recovered from the LMS7002M RX Clk through a Clk buffer.
# - The rfic_clk is used for both TX/RX.
# - 2:1 Serialization/Deserialiation is used on TX/RX.
# - RX sampling (on the FPGA) can be adjusted through a delay on the RX Data path.
# - TX sampling (on the LMS7002M) can be adjusted through a delay on the TX Clk path.
# - An optional TX-RX loopback is implemented.
# - Sink/Source stream operate in sys_clk domain @ 64-bit and are converted to/from rfic_clk @ 32-bit
#   internally.

# TX/RX Pattern Generator/Checker ------------------------------------------------------------------

class TXPatternGenerator(Module, AutoCSR):
    def __init__(self):
        self.source  = stream.Endpoint([("data", 32)])
        self.control = CSRStorage(fields=[
            CSRField("enable", size=1, offset=0, values=[
                ("``0b0``", "Disable Generator."),
                ("``0b1``", "Enable Generator.")
            ], reset=0)
        ])

        # # #

        enable = Signal()
        self.specials += MultiReg(self.control.fields.enable, enable, "rfic")

        # Control-Path.
        # -------------
        self.comb      += self.source.valid.eq(enable)
        self.sync.rfic += self.source.last.eq(~self.source.last)

        # Generator.
        # ----------

        # Counter.
<<<<<<< HEAD
        count0 = Signal(12)
        count1 = Signal(12)
        self.sync.rfic += [
            # Reset Count when disabled.
            If(~enable,
                count0.eq(0),
                count1.eq(0),
            # Increment Count when enabled.
            ).Else(
                count0.eq(count0 + 1),
                count1.eq(count1 + 2),
=======
        count = Signal(24)
        self.sync.rfic += [
            # Reset Count when disabled.
            If(~enable,
                count.eq(0),
            # Increment Count when enabled.
            ).Else(
                count.eq(count + 1),
>>>>>>> ab2d2d82
            )
        ]

        # Data-Path.
        # ----------
        self.sync.rfic += [
<<<<<<< HEAD
            self.source.data[ 0:16].eq(count0),
            self.source.data[16:32].eq(count1),
=======
            self.source.data[ 0:16].eq(count[ 0:12]),
            self.source.data[16:32].eq(count[12:24]),
>>>>>>> ab2d2d82
        ]


class RXPatternChecker(Module, AutoCSR):
    def __init__(self):
        self.sink    = stream.Endpoint([("data", 32)])
        self.control = CSRStorage(fields=[
            CSRField("enable", size=1, offset=0, values=[
                ("``0b0``", "Disable Checker."),
                ("``0b1``", "Enable Checker.")
            ], reset=0),
        ])
        self.errors = CSRStatus(32)

        # # #

        enable = Signal()
        self.specials += MultiReg(self.control.fields.enable, enable, "rfic")

        # Control-Path.
        # -------------
        self.comb += self.sink.ready.eq(enable)

        # Checker/Data-Path.
        # -------------------
        count_error = Signal()
<<<<<<< HEAD
        count0      = Signal(12)
        count1      = Signal(12)
        self.sync.rfic += count0.eq(self.sink.data[0:])
        self.sync.rfic += count1.eq(self.sink.data[16:])
        self.comb += If(self.sink.data[ 0:12] != (count0 + 1), count_error.eq(1))
        self.comb += If(self.sink.data[16:28] != (count1 + 2), count_error.eq(1))
=======
        count       = Signal(24)
        self.sync.rfic += count[ 0:12].eq(self.sink.data[0:16])
        self.sync.rfic += count[12:24].eq(self.sink.data[16:32])
        self.comb += If(Cat(self.sink.data[0:12], self.sink.data[16:28]) != (count + 1), count_error.eq(1))
>>>>>>> ab2d2d82

        # Errors.
        # -------
        errors = self.errors.status # FIXME: CDC.
        self.sync.rfic += [
            If(~enable,
                errors.eq(0)
            ).Else(
                If(count_error,
                    errors.eq(errors + 1)
                )
            )
        ]

# LMS7002M -----------------------------------------------------------------------------------------

class LMS7002M(Module, AutoCSR):
    def __init__(self, platform, pads, sys_clk_freq, tx_delay_init=0, rx_delay_init=0):
        # Endpoints.
        self.sink   = stream.Endpoint([("data", 64)])
        self.source = stream.Endpoint([("data", 64)])

        # CSRs.
        self.control = CSRStorage(fields=[
            CSRField("reset", size=1, offset=0, values=[
                ("``0b0``", "LMS7002M Normal Operation."),
                ("``0b1``", "LMS7002M Reset.")
            ], reset=0),
            CSRField("power_down", size=1, offset=1, values=[
                ("``0b0``", "LMS7002M Normal Operation."),
                ("``0b1``", "LMS7002M Power-Down.")
            ], reset=0),
            CSRField("tx_enable", size=1, offset=8, values=[
                ("``0b0``", "LMS7002M TX Disabled."),
                ("``0b1``", "LMS7002M TX Enabled.")
            ], reset=1),
            CSRField("rx_enable", size=1, offset=9, values=[
                ("``0b0``", "LMS7002M RX Disabled."),
                ("``0b1``", "LMS7002M RX Enabled.")
            ], reset=1),
            CSRField("tx_inhibit", size=1, offset=10, values=[
                ("``0b0``", "TX Data from DMA."),
                ("``0b1``", "TX Data inhibited (zeroes).")
            ], reset=0),
            CSRField("tx_rx_loopback_enable", size=1, offset=16, values=[
                ("``0b0``", "TX-RX FPGA Loopback Disable."),
                ("``0b1``", "TX-RX FPGA Loopback Enable.")
            ], reset=0),
        ])
        self.status   = CSRStatus(fields=[
            CSRField("rx_clk_active", size=1, offset=0, values=[
                ("``0b0``", "RX Clk from LMS7002M is not detected."),
                ("``0b1``", "RX Clk from LMS7002M is active.")
            ], reset=0),
            CSRField("rx_frame_active", size=1, offset=1, values=[
                ("``0b0``", "RX Frame from LMS7002M is not detected."),
                ("``0b1``", "RX Frame from LMS7002M is active.")
            ], reset=0), # TODO.
            CSRField("rx_frame_aligned", size=1, offset=2, values=[
                ("``0b0``", "RX Frame from LMS7002M is not aligned."),
                ("``0b1``", "RX Frame from LMS7002M is aligned.")
            ], reset=0),
        ])
        self.delay = CSRStorage(fields=[
            CSRField("tx_delay", size=5, offset=0, description="TX Delay Value (0-31)", reset=tx_delay_init),
            CSRField("rx_delay", size=5, offset=8, description="RX Delay Value (0-31)", reset=rx_delay_init),
            ]
        )

        # # #

        # TX/RX Data/Frame.
        # -----------------
        self.tx_frame   = tx_frame   = Signal(2)
        self.tx_data    = tx_data    = Signal(32)
        self.rx_frame   = rx_frame   = Signal(2)
        self.rx_aligned = rx_aligned = Signal()
        self.rx_data    = rx_data    = Signal(32)

        # Drive Control Pins.
        # -------------------
        self.comb += [
            pads.rst_n.eq(   ~self.control.fields.reset),
            pads.pwrdwn_n.eq(~self.control.fields.power_down),
            pads.txen.eq(     self.control.fields.tx_enable),
            pads.rxen.eq(     self.control.fields.rx_enable),
        ]

        # SPI.
        # ----
        self.submodules.spi = SPIMaster(
            pads         = pads,
            data_width   = 32,
            sys_clk_freq = sys_clk_freq,
            spi_clk_freq = 1e6
        )

        # Clocking.
        # ---------

        # Use MCLK1 as RX-Clk and constraint it to 245.76MHz (61.44MSPS MIMO)
        self.clock_domains.cd_rfic = ClockDomain("rfic")
        self.comb += self.cd_rfic.clk.eq(pads.mclk1)
        platform.add_period_constraint(pads.mclk1, 1e9/245.76e6)

        # Pass RX-Clk active information to sys_clk.
        clk_active_cdc = stream.ClockDomainCrossing([("active", 1)], cd_from="rfic", cd_to="sys")
        self.submodules += clk_active_cdc
        self.comb += clk_active_cdc.sink.valid.eq(1)

        # Create timer to update RX-Clk active.
        clk_active_timer = WaitTimer(int(1e6))
        self.submodules += clk_active_timer
        self.comb += clk_active_timer.wait.eq(~clk_active_timer.done)

        # Verify if RX-Clk is active.
        clk_active_count = Signal(8)
        self.sync += [
            # Always ack clk_active_cdc.
            clk_active_cdc.source.ready.eq(1),
            # Increment count.
            If(clk_active_count != (2**8 - 1),
                If(clk_active_cdc.source.valid,
                    clk_active_count.eq(clk_active_count + 1)
                )
            ),
            # Update RX-Clk active.
            If(clk_active_timer.done,
                clk_active_count.eq(0),
                self.status.fields.rx_clk_active.eq(clk_active_count != 0),
            )
        ]

        # TX Datapath.
        # ------------
        self.submodules.tx_cdc     = tx_cdc     = stream.ClockDomainCrossing([("data", 64)], cd_from="sys", cd_to="rfic")
        self.submodules.tx_conv    = tx_conv    = ClockDomainsRenamer("rfic")(stream.Converter(64, 32))
        self.submodules.tx_pattern = tx_pattern = TXPatternGenerator()
        self.comb += self.sink.connect(tx_cdc.sink)
        self.comb += tx_cdc.sink.last.eq(1)
        self.comb += tx_cdc.source.connect(tx_conv.sink)

        # TX Pattern/Data Mux.
        self.comb += [
            # Get Data from TX Pattern when valid...
            If(tx_pattern.source.valid,
                tx_frame[0].eq(tx_pattern.source.last),
                tx_frame[1].eq(tx_pattern.source.last),
                tx_data.eq(tx_pattern.source.data),
            # ... Else from DMA -> CDC -> DownConverter.
            ).Else(
                tx_conv.source.ready.eq(1),
                tx_frame[0].eq(tx_conv.source.last),
                tx_frame[1].eq(tx_conv.source.last),
                tx_data.eq(tx_conv.source.data),
                # When TX is inhibited, transmit zeroes.
                If(self.control.fields.tx_inhibit,
                    tx_data.eq(0)
                )
            )
        ]

        # TX Clk.
        rfic_tx_clk = Signal()
        self.specials += Instance("IDELAYE2",
            p_IDELAY_TYPE      = "VAR_LOAD",
            p_REFCLK_FREQUENCY = 200e6/1e6,
            p_DELAY_SRC        = "DATAIN",
            i_C          = ClockSignal("sys"),
            i_LD         = ResetSignal("sys") | self.delay.re,
            i_CNTVALUEIN = self.delay.fields.tx_delay,
            i_CE         = 0,
            i_LDPIPEEN   = 0,
            i_INC        = 1,
            i_DATAIN     = ClockSignal("rfic"),
            o_DATAOUT    = rfic_tx_clk,
        )
        self.specials += Instance("ODDR",
            p_DDR_CLK_EDGE = "SAME_EDGE",
            i_C  = rfic_tx_clk,
            i_CE = 1,
            i_S  = 0,
            i_R  = 0,
            i_D1 = 0,
            i_D2 = 1,
            o_Q  = pads.fclk2
        )

        # TX Frame.
        self.specials += Instance("ODDR",
            p_DDR_CLK_EDGE = "SAME_EDGE",
            i_C  = ClockSignal("rfic"),
            i_CE = 1,
            i_S  = 0,
            i_R  = 0,
            i_D1 = tx_frame[0],
            i_D2 = tx_frame[1],
            o_Q  = pads.iqsel2
        )

        # TX Data.
        for n in range(12):
            self.specials += Instance("ODDR",
                p_DDR_CLK_EDGE = "SAME_EDGE",
                i_C  = ClockSignal("rfic"),
                i_CE = 1,
                i_S  = 0,
                i_R  = 0,
                i_D1 = tx_data[n +  0],
                i_D2 = tx_data[n + 16],
                o_Q  = pads.diq2[n]
            )

        # RX Datapath.
        # ------------
        self.submodules.rx_conv    = rx_conv    = ClockDomainsRenamer("rfic")(stream.Converter(32, 64))
        self.submodules.rx_pattern = rx_pattern = RXPatternChecker()
        self.submodules.rx_cdc     = rx_cdc     = stream.ClockDomainCrossing([("data", 64)], cd_from="rfic", cd_to="sys")
        self.comb += rx_conv.source.connect(rx_cdc.sink)
        self.comb += rx_cdc.source.connect(self.source)

        # RX Frame.
        rx_frame0 = Signal()
        rx_frame1 = Signal()
        iqsel1_delayed = Signal()
        self.specials += Instance("IDELAYE2",
            p_IDELAY_TYPE      = "VAR_LOAD",
            p_REFCLK_FREQUENCY = 200e6/1e6,
            p_DELAY_SRC        = "IDATAIN",
            i_C          = ClockSignal("sys"),
            i_LD         = ResetSignal("sys") | self.delay.re,
            i_CNTVALUEIN = self.delay.fields.rx_delay,
            i_CE         = 0,
            i_LDPIPEEN   = 0,
            i_INC        = 1,
            i_IDATAIN    = pads.iqsel1,
            o_DATAOUT    = iqsel1_delayed,
        )
        self.specials += Instance("IDDR",
            p_DDR_CLK_EDGE = "SAME_EDGE_PIPELINED",
            i_C  = ClockSignal("rfic"),
            i_CE = 1,
            i_S  = 0,
            i_R  = 0,
            i_D  = iqsel1_delayed,
            o_Q1 = rx_frame0,
            o_Q2 = rx_frame1,
        )
        self.comb += rx_aligned.eq(rx_frame0 == rx_frame1)
        self.specials += MultiReg(rx_aligned, self.status.fields.rx_frame_aligned)

        # RX Data.
        rx_data0 = Signal(16)
        rx_data1 = Signal(16)
        for n in range(12):
            diq1_n_delayed = Signal()
            self.specials += Instance("IDELAYE2",
                p_IDELAY_TYPE      = "VAR_LOAD",
                p_REFCLK_FREQUENCY = 200e6/1e6,
                p_DELAY_SRC        = "IDATAIN",
                i_C          = ClockSignal("sys"),
                i_LD         = ResetSignal("sys") | self.delay.re,
                i_CNTVALUEIN = self.delay.fields.rx_delay,
                i_CE         = 0,
                i_LDPIPEEN   = 0,
                i_INC        = 1,
                i_IDATAIN  = pads.diq1[n],
                o_DATAOUT  = diq1_n_delayed,
            )
            self.specials += Instance("IDDR",
                p_DDR_CLK_EDGE = "SAME_EDGE_PIPELINED",
                i_C  = ClockSignal("rfic"),
                i_CE = 1,
                i_S  = 0,
                i_R  = 0,
                i_D  = diq1_n_delayed,
                o_Q1 = rx_data0[n],
                o_Q2 = rx_data1[n],
            )

        # RX Data/Frame alignment.
        rx_frame1_d = Signal()
        rx_data1_d  = Signal(16)
        self.sync.rfic += [
            rx_frame1_d.eq(rx_frame1),
            rx_data1_d.eq(rx_data1),
            If(rx_aligned,
                rx_frame[0].eq(rx_frame0),
                rx_frame[1].eq(rx_frame1),
                rx_data[:16].eq(rx_data0),
                rx_data[16:].eq(rx_data1),
            ).Else(
                rx_frame[0].eq(rx_frame1_d),
                rx_frame[1].eq(rx_frame0),
                rx_data[:16].eq(rx_data1_d),
                rx_data[16:].eq(rx_data0),
            )
        ]

        # TX-RX Loopback/RX Pattern/Data Mux.
        self.comb += [
            # Redirect Data to RX Pattern when ready...
            If(rx_pattern.sink.ready,
                rx_pattern.sink.valid.eq(1),
                rx_pattern.sink.data.eq(rx_data)
            # ...Else...
            ).Else(
                rx_conv.sink.valid.eq(1),
                rx_conv.sink.last.eq(rx_frame != 0),
                # Do a TX-RX Loopback with 12-bit masking when enabled (to match LMS7002M behaviour)...
                If(self.control.fields.tx_rx_loopback_enable,
                    rx_conv.sink.data.eq(tx_data & 0x0fff0fff)
                # ... Or do RX -> UpConverter --> CDC --> DMA.
                ).Else(
                    rx_conv.sink.data.eq(rx_data)
                )
            )
        ]<|MERGE_RESOLUTION|>--- conflicted
+++ resolved
@@ -103,19 +103,6 @@
         # ----------
 
         # Counter.
-<<<<<<< HEAD
-        count0 = Signal(12)
-        count1 = Signal(12)
-        self.sync.rfic += [
-            # Reset Count when disabled.
-            If(~enable,
-                count0.eq(0),
-                count1.eq(0),
-            # Increment Count when enabled.
-            ).Else(
-                count0.eq(count0 + 1),
-                count1.eq(count1 + 2),
-=======
         count = Signal(24)
         self.sync.rfic += [
             # Reset Count when disabled.
@@ -124,20 +111,14 @@
             # Increment Count when enabled.
             ).Else(
                 count.eq(count + 1),
->>>>>>> ab2d2d82
             )
         ]
 
         # Data-Path.
         # ----------
         self.sync.rfic += [
-<<<<<<< HEAD
-            self.source.data[ 0:16].eq(count0),
-            self.source.data[16:32].eq(count1),
-=======
             self.source.data[ 0:16].eq(count[ 0:12]),
             self.source.data[16:32].eq(count[12:24]),
->>>>>>> ab2d2d82
         ]
 
 
@@ -164,19 +145,10 @@
         # Checker/Data-Path.
         # -------------------
         count_error = Signal()
-<<<<<<< HEAD
-        count0      = Signal(12)
-        count1      = Signal(12)
-        self.sync.rfic += count0.eq(self.sink.data[0:])
-        self.sync.rfic += count1.eq(self.sink.data[16:])
-        self.comb += If(self.sink.data[ 0:12] != (count0 + 1), count_error.eq(1))
-        self.comb += If(self.sink.data[16:28] != (count1 + 2), count_error.eq(1))
-=======
         count       = Signal(24)
         self.sync.rfic += count[ 0:12].eq(self.sink.data[0:16])
         self.sync.rfic += count[12:24].eq(self.sink.data[16:32])
         self.comb += If(Cat(self.sink.data[0:12], self.sink.data[16:28]) != (count + 1), count_error.eq(1))
->>>>>>> ab2d2d82
 
         # Errors.
         # -------
